--- conflicted
+++ resolved
@@ -8,11 +8,7 @@
  *
  *
  * IDENTIFICATION
-<<<<<<< HEAD
- *	  $PostgreSQL: pgsql/src/backend/access/nbtree/nbtinsert.c,v 1.146.2.2 2007/12/31 04:52:20 tgl Exp $
-=======
  *	  $PostgreSQL: pgsql/src/backend/access/nbtree/nbtinsert.c,v 1.148 2007/01/27 20:53:30 tgl Exp $
->>>>>>> 76c7d2af
  *
  *-------------------------------------------------------------------------
  */
