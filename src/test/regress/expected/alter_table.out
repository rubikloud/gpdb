--- conflicted
+++ resolved
@@ -236,13 +236,9 @@
 NOTICE:  CREATE TABLE / PRIMARY KEY will create implicit index "pktable_pkey" for table "pktable"
 INSERT INTO PKTABLE VALUES(42);
 CREATE TEMP TABLE FKTABLE (ftest1 inet);
-<<<<<<< HEAD
 NOTICE:  Table doesn't have 'DISTRIBUTED BY' clause -- Using column named 'ftest1' as the Greenplum Database data distribution key for this table.
 HINT:  The 'DISTRIBUTED BY' clause determines the distribution of data. Make sure column(s) chosen are the optimal data distribution key to minimize skew.
--- This next should fail, because inet=int does not exist
-=======
 -- This next should fail, because int=inet does not exist
->>>>>>> 5c63829f
 ALTER TABLE FKTABLE ADD FOREIGN KEY(ftest1) references pktable;
 ERROR:  foreign key constraint "fktable_ftest1_fkey" cannot be implemented
 DETAIL:  Key columns "ftest1" and "ptest1" are of incompatible types: inet and integer.
@@ -252,33 +248,16 @@
 ERROR:  foreign key constraint "fktable_ftest1_fkey" cannot be implemented
 DETAIL:  Key columns "ftest1" and "ptest1" are of incompatible types: inet and integer.
 DROP TABLE FKTABLE;
-<<<<<<< HEAD
-CREATE TEMP TABLE FKTABLE (ftest1 varchar);
-NOTICE:  Table doesn't have 'DISTRIBUTED BY' clause -- Using column named 'ftest1' as the Greenplum Database data distribution key for this table.
-HINT:  The 'DISTRIBUTED BY' clause determines the distribution of data. Make sure column(s) chosen are the optimal data distribution key to minimize skew.
-ALTER TABLE FKTABLE ADD FOREIGN KEY(ftest1) references pktable;
-WARNING:  foreign key constraint "fktable_ftest1_fkey" will require costly sequential scans
-DETAIL:  Key columns "ftest1" and "ptest1" are of different types: character varying and integer.
-WARNING:  Referential integrity (FOREIGN KEY) constraints are not supported in Greenplum Database, will not be enforced.
--- As should this
-ALTER TABLE FKTABLE ADD FOREIGN KEY(ftest1) references pktable(ptest1);
-WARNING:  foreign key constraint "fktable_ftest1_fkey1" will require costly sequential scans
-DETAIL:  Key columns "ftest1" and "ptest1" are of different types: character varying and integer.
-WARNING:  Referential integrity (FOREIGN KEY) constraints are not supported in Greenplum Database, will not be enforced.
-DROP TABLE pktable cascade;
-NOTICE:  drop cascades to constraint fktable_ftest1_fkey1 on table fktable
-NOTICE:  drop cascades to constraint fktable_ftest1_fkey on table fktable
-DROP TABLE fktable;
-=======
 -- This should succeed, even though they are different types,
 -- because int=int8 exists and is a member of the integer opfamily
 CREATE TEMP TABLE FKTABLE (ftest1 int8);
+NOTICE:  Table doesn't have 'DISTRIBUTED BY' clause -- Using column named 'ftest1' as the Greenplum Database data distribution key for this table.
+HINT:  The 'DISTRIBUTED BY' clause determines the distribution of data. Make sure column(s) chosen are the optimal data distribution key to minimize skew.
 ALTER TABLE FKTABLE ADD FOREIGN KEY(ftest1) references pktable;
+WARNING:  Referential integrity (FOREIGN KEY) constraints are not supported in Greenplum Database, will not be enforced.
 -- Check it actually works
 INSERT INTO FKTABLE VALUES(42);		-- should succeed
 INSERT INTO FKTABLE VALUES(43);		-- should fail
-ERROR:  insert or update on table "fktable" violates foreign key constraint "fktable_ftest1_fkey"
-DETAIL:  Key (ftest1)=(43) is not present in table "pktable".
 DROP TABLE FKTABLE;
 -- This should fail, because we'd have to cast numeric to int which is
 -- not an implicit coercion (or use numeric=numeric, but that's not part
@@ -296,14 +275,12 @@
 INSERT INTO PKTABLE VALUES(42);
 CREATE TEMP TABLE FKTABLE (ftest1 int);
 ALTER TABLE FKTABLE ADD FOREIGN KEY(ftest1) references pktable;
+WARNING:  Referential integrity (FOREIGN KEY) constraints are not supported in Greenplum Database, will not be enforced.
 -- Check it actually works
 INSERT INTO FKTABLE VALUES(42);		-- should succeed
 INSERT INTO FKTABLE VALUES(43);		-- should fail
-ERROR:  insert or update on table "fktable" violates foreign key constraint "fktable_ftest1_fkey"
-DETAIL:  Key (ftest1)=(43) is not present in table "pktable".
 DROP TABLE FKTABLE;
 DROP TABLE PKTABLE;
->>>>>>> 5c63829f
 CREATE TEMP TABLE PKTABLE (ptest1 int, ptest2 inet,
                            PRIMARY KEY(ptest1, ptest2))
                            distributed by (ptest1);
