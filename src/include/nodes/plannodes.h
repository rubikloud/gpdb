
/*-------------------------------------------------------------------------
 *
 * plannodes.h
 *	  definitions for query plan nodes
 *
 *
 * Portions Copyright (c) 2005-2008, Greenplum inc
 * Portions Copyright (c) 1996-2008, PostgreSQL Global Development Group
 * Portions Copyright (c) 1994, Regents of the University of California
 *
 * $PostgreSQL: pgsql/src/include/nodes/plannodes.h,v 1.86 2006/12/23 00:43:13 tgl Exp $
 *
 *-------------------------------------------------------------------------
 */
#ifndef PLANNODES_H
#define PLANNODES_H

#include "access/sdir.h"
#include "nodes/bitmapset.h"
#include "nodes/primnodes.h"
#include "storage/itemptr.h"

typedef struct DirectDispatchInfo
{
     /**
      * if true then this Slice requires an n-gang but the gang can be targeted to
      *   fewer segments than the entire cluster.
      *
      * When true, directDispatchContentId and directDispathCount will combine to indicate
      *    the content ids that need segments.
      */
	bool isDirectDispatch;
    List *contentIds;
} DirectDispatchInfo;

typedef enum PlanGenerator
{
	PLANGEN_PLANNER,			/* plan produced by the planner*/
	PLANGEN_OPTIMIZER,			/* plan produced by the optimizer*/
} PlanGenerator;

/* DML Actions */
typedef enum DMLAction
{
	DML_DELETE,
	DML_INSERT
} DMLAction;

/* ----------------------------------------------------------------
 *						node definitions
 * ----------------------------------------------------------------
 */

/* ----------------
 *		PlannedStmt node
 *
 * The output of the planner is a Plan tree headed by a PlannedStmt node.
 * PlannedStmt holds the "one time" information needed by the executor.
 * ----------------
 */
typedef struct PlannedStmt
{
	NodeTag		type;

	CmdType		commandType;	/* select|insert|update|delete */

	PlanGenerator	planGen;		/* optimizer generation */

	bool		canSetTag;		/* do I set the command result tag? */

	bool		transientPlan;	/* redo plan when TransactionXmin changes? */

	/* Field qdContext communicates memory context on the QD  from portal to
	 * dispatch.
	 *
	 * TODO Remove the field once evaluation of stable (and sequence) functions
	 *      moves out of dispatch and into the executor.
	 *
	 * Do not copy or serialize.
	 */
	MemoryContext qdContext;

	struct Plan *planTree;		/* tree of Plan nodes */

	List	   *rtable;			/* list of RangeTblEntry nodes */

	/* rtable indexes of target relations for INSERT/UPDATE/DELETE */
	List	   *resultRelations;	/* integer list of RT indexes, or NIL */

	Node	   *utilityStmt;	/* non-null if this is DECLARE CURSOR */

	IntoClause *intoClause;		/* target for SELECT INTO / CREATE TABLE AS */

	List	   *subplans;		/* Plan trees for SubPlan expressions */

	Bitmapset  *rewindPlanIDs;	/* indices of subplans that require REWIND */

	/*
	 * If the query has a returningList then the planner will store a list of
	 * processed targetlists (one per result relation) here.  We must have a
	 * separate RETURNING targetlist for each result rel because column
	 * numbers may vary within an inheritance tree.  In the targetlists, Vars
	 * referencing the result relation will have their original varno and
	 * varattno, while Vars referencing other rels will be converted to have
	 * varno OUTER and varattno referencing a resjunk entry in the top plan
	 * node's targetlist.
	 */
	List	   *returningLists; /* list of lists of TargetEntry, or NIL */

	/*
	 * If the resultRelation turns out to be the parent of an inheritance
	 * tree, the planner will add all the child tables to the rtable and store
	 * a list of the rtindexes of all the result relations here. This is done
	 * at plan time, not parse time, since we don't want to commit to the
	 * exact set of child tables at parse time. This field used to be in Query.
	 */
	struct PartitionNode *result_partitions;

	List	   *result_aosegnos; /* AO file 'seg' numbers for resultRels to use */

	/*
	 * Relation oids and partitioning metadata for all partitions
	 * that are involved in a query.
	 */
	List	   *queryPartOids;
	List	   *queryPartsMetadata;
	/*
	 * List containing the number of partition selectors for every scan id.
	 * Element #i in the list corresponds to scan id i
	 */
	List	   *numSelectorsPerScanId;

	List	   *rowMarks;		/* a list of RowMarkClause's */

	List	   *relationOids;	/* OIDs of relations the plan depends on */

	List	   *invalItems;		/* other dependencies, as PlanInvalItems */

	int			nCrossLevelParams;		/* number of PARAM_EXEC Params used */

	int			nMotionNodes;	/* number of Motion nodes in plan */

	int			nInitPlans;		/* number of initPlans in plan */

	/* GPDB: Used only on QD. Don't serialize.  Cloned from top Query node
	 *       at the end of planning.  Holds the result distribution policy
	 *       for SELECT ... INTO and set operations.
	 */
	struct GpPolicy  *intoPolicy;

	/*
	 * GPDB: This allows the slice table to accompany the plan as it
	 * moves around the executor.
	 *
	 * Currently, the slice table should not be installed on the QD.
	 * Rather is it shipped to QEs as a separate parameter to MPPEXEC.
	 * The implementation of MPPEXEC, which runs on the QEs, installs
	 * the slice table in the plan as required there.
	 */
	Node	   *sliceTable;

	/* What is the memory reserved for this query's execution? */
	uint64		query_mem;

	/* The overall memory consumption account (i.e., outside of an operator) */
	MemoryAccount *memoryAccount;

	/*
	 * List of TupleDescNodes, one for each transient record type, when a
	 * PlannedStmt is transferred from QD to QEs
	 */
	List	   *transientTypeRecords;
} PlannedStmt;


/*
 * Fetch the Plan associated with a SubPlan node in a completed PlannedStmt.
 */
static inline struct Plan *exec_subplan_get_plan(struct PlannedStmt *plannedstmt, SubPlan *subplan)
{
	return (struct Plan *) list_nth(plannedstmt->subplans, subplan->plan_id - 1);
}

/*
 * Rewrite the Plan associated with a SubPlan node in a completed PlannedStmt.
 */
static inline void exec_subplan_put_plan(struct PlannedStmt *plannedstmt, SubPlan *subplan, struct Plan *plan)
{
	ListCell *cell = list_nth_cell(plannedstmt->subplans, subplan->plan_id-1);
	cell->data.ptr_value = plan;
}


/* ----------------
 *		Plan node
 *
 * All plan nodes "derive" from the Plan structure by having the
 * Plan structure as the first field.  This ensures that everything works
 * when nodes are cast to Plan's.  (node pointers are frequently cast to Plan*
 * when passed around generically in the executor)
 *
 * We never actually instantiate any Plan nodes; this is just the common
 * abstract superclass for all Plan-type nodes.
 * ----------------
 */
typedef struct Plan
{
	NodeTag		type;

	/* Plan node id and parent node id */
	int 	plan_node_id;
	int 	plan_parent_node_id;

	/*
	 * estimated execution costs for plan (see costsize.c for more info)
	 */
	Cost		startup_cost;	/* cost expended before fetching any tuples */
	Cost		total_cost;		/* total cost (assuming all tuples fetched) */

	/*
	 * planner's estimate of result size of this plan step
	 */
	double		plan_rows;		/* number of rows plan is expected to emit */
	int			plan_width;		/* average row width in bytes */

	/*
	 * Common structural data for all Plan types.
	 */
	List	   *targetlist;		/* target list to be computed at this node */
	List	   *qual;			/* implicitly-ANDed qual conditions */

	struct Plan *lefttree;		/* input plan tree(s) */
	struct Plan *righttree;
	List	   *initPlan;		/* Init Plan nodes (un-correlated expr
								 * subselects) */

	/*
	 * Information for management of parameter-change-driven rescanning
	 *
	 * extParam includes the paramIDs of all external PARAM_EXEC params
	 * affecting this plan node or its children.  setParam params from the
	 * node's initPlans are not included, but their extParams are.
	 *
	 * allParam includes all the extParam paramIDs, plus the IDs of local
	 * params that affect the node (i.e., the setParams of its initplans).
	 * These are _all_ the PARAM_EXEC params that affect this node.
	 */
	Bitmapset  *extParam;
	Bitmapset  *allParam;

	int			nParamExec;		/* Also in PlannedStmt */

	/*
	 * MPP needs to keep track of the characteristics of flow of output
	 * tuple of Plan nodes.
	 */
	Flow		*flow;			/* Flow description.  Initially NULL.
	 * Set during parallelization.
	 */

	/*
	 * CDB:  How should this plan tree be dispatched?  Initially this is set
	 * to DISPATCH_UNDETERMINED and, in non-root nodes, may remain so.
	 * However, in Plan nodes at the root of any separately dispatchable plan
	 * fragment, it must be set to a specific dispatch type.
	 */
	DispatchMethod dispatch;

	/*
	 * CDB: if we're going to direct dispatch, point it at a particular id.
	 *
	 * For motion nodes, this direct dispatch data is for the slice rooted at the
	 *   motion node (the sending side!)
	 * For other nodes, it is for the slice rooted at this plan so it must be a root
	 *   plan for a query
	 * Note that for nodes that are internal to a slice then this data is not
	 *   set.
	 */
	DirectDispatchInfo directDispatch;

	/*
	 * CDB: Now many motion nodes are there in the Plan.  How many init plans?
	 * Additional plan tree global significant only in the root node.
	 */
	int nMotionNodes;
	int nInitPlans;

	/*
	 * CDB: This allows the slice table to accompany the plan as it
	 * moves around the executor. This is anoter plan tree global that
	 * should be non-NULL only in the top node of a dispatchable tree.
	 * It could (and should) move to a TopPlan node if we ever do that.
	 *
	 * Currently, the slice table should not be installed on the QD.
	 * Rather is it shipped to QEs as a separate parameter to MPPEXEC.
	 * The implementation of MPPEXEC, which runs on the QEs, installs
	 * the slice table in the plan as required there.
	 */
	Node *sliceTable;

	/**
	 * How much memory (in KB) should be used to execute this plan node?
	 */
	uint64 operatorMemKB;

	/* MemoryAccount to use for recording the memory usage of different plan nodes. */
	MemoryAccount* memoryAccount;
} Plan;

/* ----------------
 *	these are are defined to avoid confusion problems with "left"
 *	and "right" and "inner" and "outer".  The convention is that
 *	the "left" plan is the "outer" plan and the "right" plan is
 *	the inner plan, but these make the code more readable.
 * ----------------
 */
#define innerPlan(node)			(((Plan *)(node))->righttree)
#define outerPlan(node)			(((Plan *)(node))->lefttree)


/* ----------------
 *	 Result node -
 *		If no outer plan, evaluate a variable-free targetlist.
 *		If outer plan, return tuples from outer plan (after a level of
 *		projection as shown by targetlist).
 *
 * If resconstantqual isn't NULL, it represents a one-time qualification
 * test (i.e., one that doesn't depend on any variables from the outer plan,
 * so needs to be evaluated only once).
 * ----------------
 */
typedef struct Result
{
	Plan		plan;
	Node	   *resconstantqual;
	bool		hashFilter;
	List	   *hashList;
} Result;

/* ----------------
 * Repeat node -
 *   Repeatly output the results of the subplan.
 *
 * The repetition for each result tuple from the subplan is determined
 * by the value from a specified column.
 * ----------------
 */
typedef struct Repeat
{
	Plan plan;

	/*
	 * An expression to represent the number of times an input tuple to
	 * be repeatly outputted by this node.
	 *
	 * Currently, this expression should result in an integer.
	 */
	Expr *repeatCountExpr;

	/*
	 * The GROUPING value. This is used for grouping extension
	 * distinct-qualified queries. The distinct-qualified plan generated
	 * through cdbgroup.c may have a Join Plan node on the top, which
	 * can not properly handle GROUPING values. We let the Repeat
	 * node to handle this case.
	 */
	uint64 grouping;
} Repeat;

/* ----------------
 *	 Append node -
 *		Generate the concatenation of the results of sub-plans.
 *
 * Append nodes are sometimes used to switch between several result relations
 * (when the target of an UPDATE or DELETE is an inheritance set).	Such a
 * node will have isTarget true.  The Append executor is then responsible
 * for updating the executor state to point at the correct target relation
 * whenever it switches subplans.
 * ----------------
 */
typedef struct Append
{
	Plan		plan;
	List	   *appendplans;
	bool		isTarget;
	bool 		isZapped;

	/*
	 * Indicate whether the subnodes of this Append node contain
	 * cross-slice shared nodes, and one of these subnodes running
	 * on the same slice as this Append node.
	 */
	bool 		hasXslice;
} Append;

/*
 * Sequence node
 *   Execute a list of subplans in the order of left-to-right, and return
 * the results of the last subplan.
 */
typedef struct Sequence
{
	Plan plan;
	List *subplans;
} Sequence;

/* ----------------
 *	 BitmapAnd node -
 *		Generate the intersection of the results of sub-plans.
 *
 * The subplans must be of types that yield tuple bitmaps.	The targetlist
 * and qual fields of the plan are unused and are always NIL.
 * ----------------
 */
typedef struct BitmapAnd
{
	Plan		plan;
	List	   *bitmapplans;
} BitmapAnd;

/* ----------------
 *	 BitmapOr node -
 *		Generate the union of the results of sub-plans.
 *
 * The subplans must be of types that yield tuple bitmaps.	The targetlist
 * and qual fields of the plan are unused and are always NIL.
 * ----------------
 */
typedef struct BitmapOr
{
	Plan		plan;
	List	   *bitmapplans;
} BitmapOr;

/*
 * ==========
 * Scan nodes
 * ==========
 */
typedef struct Scan
{
	Plan		plan;
	Index		scanrelid;		/* relid is index into the range table */

	/*
	 * The index to an internal array structure that
	 * contains oids of the parts that need to be scanned.
	 *
	 * This internal structure is maintained in EState.
	 *
	 * Note: if the scan is not "dynamic" (i.e., not using optimizer),
	 * we set it to INVALID_PART_INDEX.
	 */
	int32 		partIndex;
	int32 		partIndexPrintable;
} Scan;

/* ----------------
 *		sequential scan node
 * ----------------
 */
typedef Scan SeqScan;

/*
 * TableScan
 *   Scan node that captures different table types.
 */
typedef Scan TableScan;

/* ----------------
 *		index type information
 */
typedef enum LogicalIndexType
{
	INDTYPE_BTREE = 0,
	INDTYPE_BITMAP = 1
} LogicalIndexType;

typedef struct LogicalIndexInfo
{
	Oid	logicalIndexOid;	/* OID of the logical index */
	int	nColumns;		/* Number of columns in the index */
	AttrNumber	*indexKeys;	/* column numbers of index keys */
	List	*indPred;		/* predicate if partial index, or NIL */
	List	*indExprs;		/* index on expressions */
	bool	indIsUnique;		/* unique index */
	LogicalIndexType indType;  /* index type: btree or bitmap */
	Node	*partCons;		/* concatenated list of check constraints
					 * of each partition on which this index is defined */
	List	*defaultLevels;		/* Used to identify a default partition */
} LogicalIndexInfo;

/* ----------------
 *		index scan node
 *
 * indexqualorig is an implicitly-ANDed list of index qual expressions, each
 * in the same form it appeared in the query WHERE condition.  Each should
 * be of the form (indexkey OP comparisonval) or (comparisonval OP indexkey).
 * The indexkey is a Var or expression referencing column(s) of the index's
 * base table.	The comparisonval might be any expression, but it won't use
 * any columns of the base table.
 *
 * indexqual has the same form, but the expressions have been commuted if
 * necessary to put the indexkeys on the left, and the indexkeys are replaced
 * by Var nodes identifying the index columns (varattno is the index column
 * position, not the base table's column, even though varno is for the base
 * table).	This is a bit hokey ... would be cleaner to use a special-purpose
 * node type that could not be mistaken for a regular Var.	But it will do
 * for now.
 *
 * indexstrategy and indexsubtype are lists corresponding one-to-one with
 * indexqual; they give information about the indexable operators that appear
 * at the top of each indexqual.
 * ----------------
 */
typedef struct IndexScan
{
	Scan		scan;
	Oid			indexid;		/* OID of index to scan */
	List	   *indexqual;		/* list of index quals (OpExprs) */
	List	   *indexqualorig;	/* the same in original form */
	List	   *indexstrategy;	/* integer list of strategy numbers */
	List	   *indexsubtype;	/* OID list of strategy subtypes */
	ScanDirection indexorderdir;	/* forward or backward or don't care */

	/* logical index to use */
	LogicalIndexInfo *logicalIndexInfo;
} IndexScan;

/*
 * DynamicIndexScan
 *   Scan a list of indexes that will be determined at run time.
 *   The primary application of this operator is to be used
 *   for partition tables.
*/
typedef IndexScan DynamicIndexScan;

/* ----------------
 *		bitmap index scan node
 *
 * BitmapIndexScan delivers a bitmap of potential tuple locations;
 * it does not access the heap itself.	The bitmap is used by an
 * ancestor BitmapHeapScan node, possibly after passing through
 * intermediate BitmapAnd and/or BitmapOr nodes to combine it with
 * the results of other BitmapIndexScans.
 *
 * The fields have the same meanings as for IndexScan, except we don't
 * store a direction flag because direction is uninteresting.
 *
 * In a BitmapIndexScan plan node, the targetlist and qual fields are
 * not used and are always NIL.  The indexqualorig field is unused at
 * run time too, but is saved for the benefit of EXPLAIN, as well
 * as for the use of the planner when doing clause examination on plans
 * (such as for targeted dispatch)
 * ----------------
 */
typedef IndexScan BitmapIndexScan;

/* ----------------
 *		bitmap sequential scan node
 *
 * This needs a copy of the qual conditions being used by the input index
 * scans because there are various cases where we need to recheck the quals;
 * for example, when the bitmap is lossy about the specific rows on a page
 * that meet the index condition.
 * ----------------
 */
typedef struct BitmapHeapScan
{
	Scan		scan;
	List	   *bitmapqualorig; /* index quals, in standard expr form */
} BitmapHeapScan;

/* ----------------
 *		bitmap append-only row-store scan node
 *
 * NOTE: This is a copy of BitmapHeapScan.
 * ----------------
 */
typedef struct BitmapAppendOnlyScan
{
	Scan		scan;
	List	   *bitmapqualorig; /* index quals, in standard expr form */
	bool       isAORow; /* If this is for AO Row tables */
} BitmapAppendOnlyScan;

/* ----------------
 *		bitmap table scan node
 *
 * This is a copy of BitmapHeapScan
 * ----------------
 */
typedef BitmapHeapScan BitmapTableScan;

/*
 * DynamicTableScan
 *   Scan a list of tables that will be determined at run time.
 */
typedef Scan DynamicTableScan;

/* ----------------
 *		tid scan node
 *
 * tidquals is an implicitly OR'ed list of qual expressions of the form
 * "CTID = pseudoconstant" or "CTID = ANY(pseudoconstant_array)".
 * ----------------
 */
typedef struct TidScan
{
	Scan		scan;
	List	   *tidquals;		/* qual(s) involving CTID = something */
} TidScan;

/* ----------------
 *		subquery scan node
 *
 * SubqueryScan is for scanning the output of a sub-query in the range table.
 * We often need an extra plan node above the sub-query's plan to perform
 * expression evaluations (which we can't push into the sub-query without
 * risking changing its semantics).  Although we are not scanning a physical
 * relation, we make this a descendant of Scan anyway for code-sharing
 * purposes.
 *
 * Note: we store the sub-plan in the type-specific subplan field, not in
 * the generic lefttree field as you might expect.	This is because we do
 * not want plan-tree-traversal routines to recurse into the subplan without
 * knowing that they are changing Query contexts.
 *
 * Note: subrtable is used just to carry the subquery rangetable from
 * createplan.c to setrefs.c; it should always be NIL by the time the
 * executor sees the plan.
 * ----------------
 */
typedef struct SubqueryScan
{
	Scan		scan;
	Plan	   *subplan;
	List	   *subrtable;		/* temporary workspace for planner */
} SubqueryScan;

/* ----------------
 *		FunctionScan node
 * ----------------
 */
typedef struct FunctionScan
{
	Scan		scan;
	/* no other fields needed at present */
} FunctionScan;

/* ----------------
 *      TableFunctionScan node
 * ----------------
 */
typedef struct TableFunctionScan
{
	Scan		scan;
	List	   *subrtable;		/* temporary workspace for planner */
} TableFunctionScan;

/* ----------------
 *		ValuesScan node
 * ----------------
 */
typedef struct ValuesScan
{
	Scan		scan;
	/* no other fields needed at present */
} ValuesScan;

/* ----------------
* External Scan node
*
* Field scan.scanrelid is the index of the external relation for
* this node.
*
* Field filenames is a list of N string node pointers (or NULL)
* where N is number of segments in the array. The pointer in
* position I is NULL or points to the string node containing the
* file name for segment I.
* ----------------
*/
typedef struct ExternalScan
{
	Scan		scan;
	List		*uriList;       /* data uri or null for each segment  */
	List		*fmtOpts;       /* data format options                */
	char		fmtType;        /* data format type                   */
	bool		isMasterOnly;   /* true for EXECUTE on master seg only */
	int			rejLimit;       /* reject limit (-1 for no sreh)      */
	bool		rejLimitInRows; /* true if ROWS false if PERCENT      */
	Oid			fmterrtbl;      /* format error table, InvalidOid if none */
	int			encoding;		/* encoding of external table data    */
	uint32      scancounter;	/* counter incr per scan node created */

} ExternalScan;

/* ----------------
 * AppendOnly Scan node
 *
 * Field scan.scanrelid is the index of the append only relation for
 * this node.
 *
 * ----------------
 */
typedef struct AppendOnlyScan
{
	Scan		scan;
	/* nothing for now... */
} AppendOnlyScan;

typedef struct AOCSScan
{
	Scan		scan;
	/* nothing for now... */
} AOCSScan;

/*
 * ==========
 * Join nodes
 * ==========
 */

/* ----------------
 *		Join node
 *
 * jointype:	rule for joining tuples from left and right subtrees
 * joinqual:	qual conditions that came from JOIN/ON or JOIN/USING
 *				(plan.qual contains conditions that came from WHERE)
 *
 * When jointype is INNER, joinqual and plan.qual are semantically
 * interchangeable.  For OUTER jointypes, the two are *not* interchangeable;
 * only joinqual is used to determine whether a match has been found for
 * the purpose of deciding whether to generate null-extended tuples.
 * (But plan.qual is still applied before actually returning a tuple.)
 * For an outer join, only joinquals are allowed to be used as the merge
 * or hash condition of a merge or hash join.
 * ----------------
 */
typedef struct Join
{
	Plan		plan;
	JoinType	jointype;
	List	   *joinqual;		/* JOIN quals (in addition to plan.qual) */

	bool		prefetch_inner; /* to avoid deadlock in MPP */
} Join;

/* ----------------
 *		nest loop join node
 * ----------------
 */
typedef struct NestLoop
{
	Join		join;

	bool		outernotreferencedbyinner;  /* true => inner has no OUTER Var */
	bool		shared_outer;
	bool		singleton_outer; /*CDB-OLAP true => outer is plain Agg */
} NestLoop;

/* ----------------
 *		merge join node
 * ----------------
 */
typedef struct MergeJoin
{
	Join		join;
<<<<<<< HEAD
	List	   *mergeclauses;
	bool		unique_outer; /*CDB-OLAP true => outer is unique in merge key */
=======
	List	   *mergeclauses;		/* mergeclauses as expression trees */
	List	   *mergefamilies;		/* OID list of btree opfamilies */
	List	   *mergestrategies;	/* integer list of btree strategies */
>>>>>>> a78fcfb5
} MergeJoin;

/* ----------------
 *		hash join (probe) node
 *
 * CDB:	In order to support hash join on IS NOT DISTINCT FROM (as well as =),
 *		field hashqualclauses is added to hold the expression that tests for
 *		a match.  This is normally identical to hashclauses (which holds the
 *		equality test), but differs in case of non-equijoin comparisons.
 *		Field hashclauses is retained for use in hash table operations.
 * ----------------
 */
typedef struct HashJoin
{
	Join		join;
	List	   *hashclauses;
	List	   *hashqualclauses;
} HashJoin;

/*
 * Share type of sharing a node.
 */
typedef enum ShareType
{
	SHARE_NOTSHARED,
	SHARE_MATERIAL,          	/* Sharing a material node */
	SHARE_MATERIAL_XSLICE,		/* Sharing a material node, across slice */
	SHARE_SORT,					/* Sharing a sort */
	SHARE_SORT_XSLICE			/* Sharing a sort, across slice */
	/* Other types maybe added later, like sharing a hash */
} ShareType;

#define SHARE_ID_NOT_SHARED (-1)
#define SHARE_ID_NOT_ASSIGNED (-2)

extern int get_plan_share_id(Plan *p);
extern void set_plan_share_id(Plan *p, int share_id);
extern ShareType get_plan_share_type (Plan *p);
extern void set_plan_share_type(Plan *p, ShareType st);
extern void set_plan_share_type_xslice(Plan *p);
extern int get_plan_driver_slice(Plan *p);
extern void set_plan_driver_slice(Plan *P, int slice);
extern void incr_plan_nsharer_xslice(Plan *p);
extern bool isDynamicScan(const Scan *scan);

/* ----------------
 *		shareinputscan node
 * ----------------
 */
typedef struct ShareInputScan
{
	Plan 		plan; /* The ShareInput */

	ShareType 	share_type;
	int 		share_id;
	int 		driver_slice;   	/* slice id that will execute the underlying material/sort */
} ShareInputScan;

/* ----------------
 * 		materialization node
 * ----------------
 */
typedef struct Material
{
	Plan		plan;
	bool		cdb_strict;

	/* Material can be shared */
	ShareType 	share_type;
	int 		share_id;
	int         driver_slice; 					/* slice id that will execute this material */
	int         nsharer;						/* number of sharer */
	int 		nsharer_xslice;					/* number of sharer cross slice */
} Material;


/* ----------------
 *		sort node
 * ----------------
 */
typedef struct Sort
{
	Plan		plan;
	int			numCols;		/* number of sort-key columns */
	AttrNumber *sortColIdx;		/* their indexes in the target list */
	Oid		   *sortOperators;	/* OIDs of operators to sort them by */
	bool	   *nullsFirst;		/* NULLS FIRST/LAST directions */
    /* CDB */ /* add limit node, distinct */
	Node	   *limitOffset;	/* OFFSET parameter, or NULL if none */
	Node	   *limitCount;		/* COUNT parameter, or NULL if none */
	bool		noduplicates;   /* TRUE if sort should discard duplicates */

	/* Sort node can be shared */
	ShareType 	share_type;
	int 		share_id;
	int 		driver_slice;   /* slice id that will execute this sort */
	int         nsharer;        /* number of sharer */
	int 		nsharer_xslice;					/* number of sharer cross slice */
} Sort;

/* ---------------
 *		aggregate node
 *
 * An Agg node implements plain or grouped aggregation.  For grouped
 * aggregation, we can work with presorted input or unsorted input;
 * the latter strategy uses an internal hashtable.
 *
 * Notice the lack of any direct info about the aggregate functions to be
 * computed.  They are found by scanning the node's tlist and quals during
 * executor startup.  (It is possible that there are no aggregate functions;
 * this could happen if they get optimized away by constant-folding, or if
 * we are using the Agg node to implement hash-based grouping.)
 * ---------------
 */
typedef enum AggStrategy
{
	AGG_PLAIN,					/* simple agg across all input rows */
	AGG_SORTED,					/* grouped agg, input must be sorted */
	AGG_HASHED					/* grouped agg, use internal hashtable */
} AggStrategy;

typedef struct Agg
{
	Plan		plan;
	AggStrategy aggstrategy;
	int			numCols;		/* number of grouping columns */
	AttrNumber *grpColIdx;		/* their indexes in the target list */
	long		numGroups;		/* estimated number of groups in input */
	int			transSpace;		/* est storage per group for byRef transition values */

	/*
	 * The following is used by ROLLUP.
	 */

	/*
	 * The number of grouping columns for this node whose values should be null for
	 * this Agg node.
	 */
	int         numNullCols;

    /*
	 * Indicate the GROUPING value of input tuples for this Agg node.
	 * For example of ROLLUP(a,b,c), there are four Agg nodes:
	 *
	 *   Agg(a,b,c) ==> Agg(a,b) ==> Agg(a) ==> Agg()
	 *
	 * The GROUPING value of input tuples for Agg(a,b,c) is 0, and the values
	 * for Agg(a,b), Agg(a), Agg() are 0, 1, 3, respectively.
	 *
	 * We also use the value "-1" to indicate an Agg node is the final
	 * one that brings back all rollup results from different segments. This final
	 * Agg node is very similar to the non-rollup Agg node, except that we need
	 * a way to know this to properly set GROUPING value during execution.
	 *
	 * For a non-rollup Agg node, this value is 0.
	 */
	uint64 inputGrouping;

	/* The value of GROUPING for this rollup-aware node. */
	uint64 grouping;

	/*
	 * Indicate if input tuples contain values for GROUPING column.
	 *
	 * This is used to determine if the node that generates inputs
	 * for this Agg node is also an Agg node. That is, this Agg node
	 * is one of the list of Agg nodes for a ROLLUP. One exception is
	 * the first Agg node in the list, whose inputs do not have a
	 * GROUPING column.
	 */
	bool inputHasGrouping;

	/*
	 * How many times the aggregates in this rollup level will be output
	 * for a given query. Used only for ROLLUP queries.
	 */
	int         rollupGSTimes;

	/*
	 * Indicate if this Agg node is the last one in a rollup.
	 */
	bool        lastAgg;

	/* Should we stream this agg */
	bool 		streaming;
} Agg;

/* ---------------
 *		window node
 *
 * A Window node implements window functions over zero or more
 * ordering/framing specifications within a partition specification on
 * appropriately ordered input.
 *
 * For example, if there are window functions
 *
 *   over (partition by a,b orderby c) and
 *   over (partition by a,b order by c,d,e)
 *
 * then the input (outer plan) of the window node will be sorted by
 * (a,b,c,d,e) -- the common partition key (a,b) and the partial
 * ordering keys (c) and (d,e).
 *
 * A Window node contains no direct information about the window
 * functions it computes.  Those functions are found by scanning
 * the node's targetlist for WindowRef nodes during executor startup.
 * There need not be any, but there's no good reason for the planner
 * to construct a Window node without at least one WindowRef.
 *
 * A WindowRef is related to its Window node by the fact that it is
 * contained by it.  It may also be related to a particular WindowKey
 * node in the windowKeys list.  The WindowRef field winlevel is the
 * position (counting from 0) of its WindowKey.  If winlevel equals
 * the length of the windowKeys list, than it has not WindowKey an
 * applied to the unordered partition as a whole.
 *
 * A WindowKey specifies a partial ordering key.  It may optionally
 * specify framing.  The actual ordering key at a given level is the
 * concatenation of the partial ordering keys prior to and including
 * that level.
 *
 * For example, the ordering key for the WindowKey in position 2 of
 * the windowKeys list is the concatenation of the partial keys found
 * in positions 0 through 2. *
 * ---------------
 */
typedef struct Window
{
	Plan			plan;
	int				numPartCols;	/* number of partitioning columns */
	AttrNumber	   *partColIdx;		/* their indexes in the target list
									   of the window's outer plan.  */
	List	       *windowKeys;		/* list of WindowKey nodes */
} Window;


/* ----------------
 *		unique node
 * ----------------
 */
typedef struct Unique
{
	Plan		plan;
	int			numCols;		/* number of columns to check for uniqueness */
	AttrNumber *uniqColIdx;		/* indexes into the target list */
} Unique;

/* ----------------
 *		hash build node
 * ----------------
 */
typedef struct Hash
{
	Plan		plan;
	bool		rescannable;            /* CDB: true => save rows for rescan */
	/* all other info is in the parent HashJoin node */
} Hash;

/* ----------------
 *		setop node
 * ----------------
 */
typedef enum SetOpCmd
{
	SETOPCMD_INTERSECT,
	SETOPCMD_INTERSECT_ALL,
	SETOPCMD_EXCEPT,
	SETOPCMD_EXCEPT_ALL
} SetOpCmd;

typedef struct SetOp
{
	Plan		plan;
	SetOpCmd	cmd;			/* what to do */
	int			numCols;		/* number of columns to check for
								 * duplicate-ness */
	AttrNumber *dupColIdx;		/* indexes into the target list */
	AttrNumber	flagColIdx;
} SetOp;

/* ----------------
 *		limit node
 *
 * Note: as of Postgres 8.2, the offset and count expressions are expected
 * to yield int8, rather than int4 as before.
 * ----------------
 */
typedef struct Limit
{
	Plan		plan;
	Node	   *limitOffset;	/* OFFSET parameter, or NULL if none */
	Node	   *limitCount;		/* COUNT parameter, or NULL if none */
} Limit;

/* -------------------------
 *		motion node structs
 * -------------------------
 */
typedef enum MotionType
{
	MOTIONTYPE_HASH,		/* Use hashing to select a segindex destination */
	MOTIONTYPE_FIXED,		/* Send tuples to a fixed set of segindexes */
	MOTIONTYPE_EXPLICIT		/* Send tuples to the segment explicitly specified in their segid column */
} MotionType;

/*
 * Motion Node
 *
 */
typedef struct Motion
{
	Plan		plan;

	MotionType  motionType;
	bool		sendSorted;			/* if true, output should be sorted */
	int			motionID;			/* required by AMS  */

	/* For Hash */
	List		*hashExpr;			/* list of hash expressions */
	List		*hashDataTypes;	    /* list of hash expr data type oids */

	/* Output segments */
	int 	  	numOutputSegs;		/* number of seg indexes in outputSegIdx array, 0 for broadcast */
	int 	 	*outputSegIdx; 	 	/* array of output segindexes */

	/* For Explicit */
	AttrNumber segidColIdx;			/* index of the segid column in the target list */

	/* The following field is only used when sendSorted == true */
	int			numSortCols;		/* number of sort key columns */
	AttrNumber	*sortColIdx;		/* their indexes in target list */
	Oid			*sortOperators;		/* OID of operators to sort them by */
} Motion;

/*
 * DML Node
 */
typedef struct DML
{
	Plan		plan;
	Index		scanrelid;		/* index into the range table */
	AttrNumber	oidColIdx;		/* index of table oid into the target list */
	AttrNumber	actionColIdx;	/* index of action column into the target list */
	AttrNumber	ctidColIdx;		/* index of ctid column into the target list */
	AttrNumber	tupleoidColIdx;	/* index of tuple oid column into the target list */

} DML;

/*
 * SplitUpdate Node
 *
 */
typedef struct SplitUpdate
{
	Plan		plan;
	AttrNumber	actionColIdx;		/* index of action column into the target list */
	AttrNumber	ctidColIdx;			/* index of ctid column into the target list */
	AttrNumber	tupleoidColIdx;		/* index of tuple oid column into the target list */
	List		*insertColIdx;		/* list of columns to INSERT into the target list */
	List		*deleteColIdx;		/* list of columns to DELETE into the target list */

} SplitUpdate;

/*
 * AssertOp Node
 *
 */
typedef struct AssertOp
{
	Plan 			plan;
	int				errcode;		/* SQL error code */
	List 			*errmessage;	/* error message */

} AssertOp;

/*
 * RowTrigger Node
 *
 */
typedef struct RowTrigger
{
	Plan		plan;
	Oid			relid;				/* OID of target relation */
	int 		eventFlags;			/* TriggerEvent bit flags (see trigger.h).*/
	List		*oldValuesColIdx;	/* list of old columns */
	List		*newValuesColIdx;	/* list of new columns */

} RowTrigger;

/*
 * Plan invalidation info
 *
 * We track the objects on which a PlannedStmt depends in two ways:
 * relations are recorded as a simple list of OIDs, and everything else
 * is represented as a list of PlanInvalItems.  A PlanInvalItem identifies
 * a system catalog entry by cache ID and tuple TID.
 */
typedef struct PlanInvalItem
{
	NodeTag		type;
	int			cacheId;		/* a syscache ID, see utils/syscache.h */
	ItemPointerData tupleId;	/* TID of the object's catalog tuple */
} PlanInvalItem;

/*
 * ----------------
 * PartitionSelector node
 *
 * PartitionSelector finds a set of leaf partition OIDs given the root table
 * OID and optionally selection predicates.
 *
 * It hides the logic of partition selection and propagation instead of
 * polluting the plan with it to make a plan look consistent and easy to
 * understand. It will be easy to locate where partition selection happens
 * in a plan.
 * ----------------
 */
typedef struct PartitionSelector
{
	Plan		plan;
	Oid 		relid;  				/* OID of target relation */
	int 		nLevels;				/* number of partition levels */
	int32 		scanId; 				/* id of the corresponding dynamic scan */
	int32		selectorId;				/* id of this partition selector */
	List		*levelEqExpressions;	/* equality expressions used for individual levels */
	List		*levelExpressions;  	/* predicates used for individual levels */
	Node		*residualPredicate; 	/* residual predicate (to be applied at the end) */
	Node		*propagationExpression; /* propagation expression */
	Node		*printablePredicate;	/* printable predicate (for explain purposes) */
	bool		staticSelection;    	/* static selection performed? */
	List		*staticPartOids;    	/* list of statically selected parts */
	List		*staticScanIds;     	/* scan ids used to propagate statically selected part oids */

} PartitionSelector;

#endif   /* PLANNODES_H */<|MERGE_RESOLUTION|>--- conflicted
+++ resolved
@@ -767,14 +767,10 @@
 typedef struct MergeJoin
 {
 	Join		join;
-<<<<<<< HEAD
-	List	   *mergeclauses;
-	bool		unique_outer; /*CDB-OLAP true => outer is unique in merge key */
-=======
 	List	   *mergeclauses;		/* mergeclauses as expression trees */
 	List	   *mergefamilies;		/* OID list of btree opfamilies */
 	List	   *mergestrategies;	/* integer list of btree strategies */
->>>>>>> a78fcfb5
+	bool		unique_outer; /*CDB-OLAP true => outer is unique in merge key */
 } MergeJoin;
 
 /* ----------------
