--- conflicted
+++ resolved
@@ -732,31 +732,19 @@
 		 * message dictionary.
 		 *
 		 * If both err_text and err_stmt are set, use the err_text as
-<<<<<<< HEAD
 		 * description, but report the err_stmt's line number.  When err_stmt
 		 * is not set, we're in function entry/exit, or some such place not
 		 * attached to a specific line number.
-=======
-		 * description, but report the err_stmt's line number.  When
-		 * err_stmt is not set, we're in function entry/exit, or some such
-		 * place not attached to a specific line number.
->>>>>>> 28c480e9
 		 */
 		if (estate->err_stmt != NULL)
 		{
 			/*
-<<<<<<< HEAD
 			 * translator: last %s is a phrase such as "during statement block
 			 * local variable initialization"
-=======
-			 * translator: last %s is a phrase such as "during statement
-			 * block local variable initialization"
->>>>>>> 28c480e9
 			 */
 			errcontext("PL/pgSQL function \"%s\" line %d %s",
 					   estate->err_func->fn_name,
 					   estate->err_stmt->lineno,
-<<<<<<< HEAD
 					   _(estate->err_text));
 		}
 		else
@@ -775,26 +763,6 @@
 		/* translator: last %s is a plpgsql statement type name */
 		errcontext("PL/pgSQL function \"%s\" line %d at %s",
 				   estate->err_func->fn_name,
-=======
-					   gettext(estate->err_text));
-		}
-		else
-		{
-			/*
-			 * translator: last %s is a phrase such as "while storing call
-			 * arguments into local variables"
-			 */
-			errcontext("PL/pgSQL function \"%s\" %s",
-					   estate->err_func->fn_name,
-					   gettext(estate->err_text));
-		}
-	}
-	else if (estate->err_stmt != NULL)
-	{
-		/* translator: last %s is a plpgsql statement type name */
-		errcontext("PL/pgSQL function \"%s\" line %d at %s",
-				   estate->err_func->fn_name,
->>>>>>> 28c480e9
 				   estate->err_stmt->lineno,
 				   plpgsql_stmt_typename(estate->err_stmt));
 	}
@@ -1021,7 +989,6 @@
 
 			estate->err_text = gettext_noop("during statement block exit");
 
-<<<<<<< HEAD
 			/*
 			 * If the block ended with RETURN, we may need to copy the return
 			 * value out of the subtransaction eval_context.  This is
@@ -1041,8 +1008,6 @@
 										   resTypByVal, resTypLen);
 			}
 
-=======
->>>>>>> 28c480e9
 			/* Commit the inner transaction, return to outer xact context */
 			ReleaseCurrentSubTransaction();
 			MemoryContextSwitchTo(oldcontext);
