--- conflicted
+++ resolved
@@ -7,11 +7,7 @@
  * with some sort of sed hackery, but no time for that now.  It's likely
  * that an exact mapping will not be what's wanted anyhow ...
  *
-<<<<<<< HEAD
  * Copyright (c) 2003-2008, PostgreSQL Global Development Group
-=======
- * Copyright (c) 2003-2007, PostgreSQL Global Development Group
->>>>>>> 29dccf5f
  *
  * $PostgreSQL: pgsql/src/pl/plpgsql/src/plerrcodes.h,v 1.11 2007/01/05 22:20:02 momjian Exp $
  *
